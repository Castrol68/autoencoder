--- conflicted
+++ resolved
@@ -203,7 +203,6 @@
     """
     Write the contents of word_dict to the given path.
     """
-    # wordlist = sorted(word_dict, key=lambda x: word_dict[x])
     text = '\n'.join(words)
     with open(path, 'wb') as f:
         f.write(text.encode('utf-8'))
@@ -225,19 +224,13 @@
                         help='Proportion of the validation dataset '
                              '(default 0.01)')
     args = parser.parse_args()
-<<<<<<< HEAD
+
     train_data, valid_data, words = load_data_memory_friendly(
         args.input, args.max_length, args.min_freq, args.valid_proportion)
-=======
 
     if not os.path.exists(args.output):
         os.makedirs(args.output)
 
-    train_data, valid_data, words = load_data_memory_friendly(args.input,
-                                                              args.max_length,
-                                                              args.min_freq)
->>>>>>> 6c0aa772
-
     path = os.path.join(args.output, 'valid-data.npz')
     np.savez(path, **valid_data)
 
